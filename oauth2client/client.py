--- conflicted
+++ resolved
@@ -1369,85 +1369,10 @@
 
     self.scope = util.scopes_to_string(scope)
 
-<<<<<<< HEAD
-    @util.positional(4)
-    def __init__(self,
-        service_account_name,
-        private_key,
-        scope,
-        private_key_password='notasecret',
-        user_agent=None,
-        token_uri=GOOGLE_TOKEN_URI,
-        revoke_uri=GOOGLE_REVOKE_URI,
-        **kwargs):
-      """Constructor for SignedJwtAssertionCredentials.
-
-      Args:
-        service_account_name: string, id for account, usually an email address.
-        private_key: string, private key in PKCS12 or PEM format.
-        scope: string or iterable of strings, scope(s) of the credentials being
-          requested.
-        private_key_password: string, password for private_key, unused if
-          private_key is in PEM format.
-        user_agent: string, HTTP User-Agent to provide for this application.
-        token_uri: string, URI for token endpoint. For convenience
-          defaults to Google's endpoints but any OAuth 2.0 provider can be used.
-        revoke_uri: string, URI for revoke endpoint.
-        kwargs: kwargs, Additional parameters to add to the JWT token, for
-          example sub=joe@xample.org."""
-
-      super(SignedJwtAssertionCredentials, self).__init__(
-          None,
-          user_agent=user_agent,
-          token_uri=token_uri,
-          revoke_uri=revoke_uri,
-          )
-
-      self.scope = util.scopes_to_string(scope)
-
-      # Keep base64 encoded so it can be stored in JSON.
-      self.private_key = base64.b64encode(private_key)
-      if isinstance(self.private_key, six.text_type):
-        self.private_key = self.private_key.encode('utf-8')
-
-      self.private_key_password = private_key_password
-      self.service_account_name = service_account_name
-      self.kwargs = kwargs
-
-    @classmethod
-    def from_json(cls, s):
-      if six.PY3 and isinstance(s, bytes):
-        s = s.decode('utf-8')
-      data = json.loads(s)
-      retval = SignedJwtAssertionCredentials(
-          data['service_account_name'],
-          base64.b64decode(data['private_key']),
-          data['scope'],
-          private_key_password=data['private_key_password'],
-          user_agent=data['user_agent'],
-          token_uri=data['token_uri'],
-          **data['kwargs']
-          )
-      retval.invalid = data['invalid']
-      retval.access_token = data['access_token']
-      return retval
-
-    def _generate_assertion(self):
-      """Generate the assertion that will be used in the request."""
-      now = int(time.time())
-      payload = {
-          'aud': self.token_uri,
-          'scope': self.scope,
-          'iat': now,
-          'exp': now + SignedJwtAssertionCredentials.MAX_TOKEN_LIFETIME_SECS,
-          'iss': self.service_account_name
-      }
-      payload.update(self.kwargs)
-      logger.debug(str(payload))
-=======
     # Keep base64 encoded so it can be stored in JSON.
     self.private_key = base64.b64encode(private_key)
->>>>>>> 3dd1f455
+    if isinstance(self.private_key, six.text_type):
+      self.private_key = self.private_key.encode('utf-8')
 
     self.private_key_password = private_key_password
     self.service_account_name = service_account_name
@@ -1506,13 +1431,6 @@
     cert_uri: string, URI of the certificates in JSON format to
       verify the JWT against.
 
-<<<<<<< HEAD
-    if resp.status == 200:
-      certs = json.loads(content.decode('utf-8'))
-      return crypt.verify_signed_jwt_with_certs(id_token, certs, audience)
-    else:
-      raise VerifyJwtTokenError('Status code: %d' % resp.status)
-=======
   Returns:
     The deserialized JSON in the JWT.
 
@@ -1527,11 +1445,10 @@
   resp, content = http.request(cert_uri)
 
   if resp.status == 200:
-    certs = json.loads(content)
+    certs = json.loads(content.decode('utf-8'))
     return crypt.verify_signed_jwt_with_certs(id_token, certs, audience)
   else:
     raise VerifyJwtTokenError('Status code: %d' % resp.status)
->>>>>>> 3dd1f455
 
 
 def _urlsafe_b64decode(b64string):
