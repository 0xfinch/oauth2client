--- conflicted
+++ resolved
@@ -737,16 +737,10 @@
     logger.info('Refreshing access_token')
     resp, content = http_request(
         self.token_uri, method='POST', body=body, headers=headers)
+    if six.PY3:
+      content = content.decode('utf-8')
     if resp.status == 200:
-<<<<<<< HEAD
-      # TODO(jcgregorio) Raise an error if loads fails?
       d = json.loads(content)
-=======
-      try:
-        d = simplejson.loads(content)
-      except TypeError:
-        d = simplejson.loads(content.decode('utf-8'))
->>>>>>> fc297837
       self.token_response = d
       self.access_token = d['access_token']
       self.refresh_token = d.get('refresh_token', self.refresh_token)
