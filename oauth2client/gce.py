# Copyright (C) 2012 Google Inc.
#
# Licensed under the Apache License, Version 2.0 (the "License");
# you may not use this file except in compliance with the License.
# You may obtain a copy of the License at
#
#      http://www.apache.org/licenses/LICENSE-2.0
#
# Unless required by applicable law or agreed to in writing, software
# distributed under the License is distributed on an "AS IS" BASIS,
# WITHOUT WARRANTIES OR CONDITIONS OF ANY KIND, either express or implied.
# See the License for the specific language governing permissions and
# limitations under the License.

"""Utilities for Google Compute Engine

Utilities for making it easier to use OAuth 2.0 on Google Compute Engine.
"""

__author__ = 'jcgregorio@google.com (Joe Gregorio)'

import json
import logging
import urllib

from oauth2client import util
from oauth2client.client import AccessTokenRefreshError
from oauth2client.client import AssertionCredentials

logger = logging.getLogger(__name__)

# URI Template for the endpoint that returns access_tokens.
META = ('http://metadata.google.internal/0.1/meta-data/service-accounts/'
        'default/acquire{?scope}')


class AppAssertionCredentials(AssertionCredentials):
  """Credentials object for Compute Engine Assertion Grants

  This object will allow a Compute Engine instance to identify itself to
  Google and other OAuth 2.0 servers that can verify assertions. It can be used
  for the purpose of accessing data stored under an account assigned to the
  Compute Engine instance itself.

  This credential does not require a flow to instantiate because it represents
  a two legged flow, and therefore has all of the required information to
  generate and refresh its own access tokens.
  """

  @util.positional(2)
  def __init__(self, scope, **kwargs):
    """Constructor for AppAssertionCredentials

    Args:
      scope: string or iterable of strings, scope(s) of the credentials being
        requested.
    """
    self.scope = util.scopes_to_string(scope)
    self.kwargs = kwargs

    # Assertion type is no longer used, but still in the parent class signature.
    super(AppAssertionCredentials, self).__init__(None)

  @classmethod
  def from_json(cls, json_data):
    data = json.loads(json_data)
    return AppAssertionCredentials(data['scope'])

  def _refresh(self, http_request):
    """Refreshes the access_token.

    Skip all the storage hoops and just refresh using the API.

    Args:
      http_request: callable, a callable that matches the method signature of
        httplib2.Http.request, used to make the refresh request.

    Raises:
      AccessTokenRefreshError: When the refresh fails.
    """
    query = '?scope=%s' % urllib.quote(self.scope, '')
    uri = META.replace('{?scope}', query)
    response, content = http_request(uri)
    if response.status == 200:
      try:
<<<<<<< HEAD
        d = simplejson.loads(content)
      except (TypeError, ValueError) as e:
=======
        d = json.loads(content)
      except StandardError as e:
>>>>>>> ff74634c
        raise AccessTokenRefreshError(str(e))
      self.access_token = d['accessToken']
    else:
      if response.status == 404:
        content = content + (' This can occur if a VM was created'
                             ' with no service account or scopes.')
      raise AccessTokenRefreshError(content)

  @property
  def serialization_data(self):
    raise NotImplementedError(
        'Cannot serialize credentials for GCE service accounts.')

  def create_scoped_required(self):
    return not self.scope

  def create_scoped(self, scopes):
    return AppAssertionCredentials(scopes, **self.kwargs)<|MERGE_RESOLUTION|>--- conflicted
+++ resolved
@@ -83,13 +83,8 @@
     response, content = http_request(uri)
     if response.status == 200:
       try:
-<<<<<<< HEAD
-        d = simplejson.loads(content)
-      except (TypeError, ValueError) as e:
-=======
         d = json.loads(content)
-      except StandardError as e:
->>>>>>> ff74634c
+      except Exception as e:
         raise AccessTokenRefreshError(str(e))
       self.access_token = d['accessToken']
     else:
